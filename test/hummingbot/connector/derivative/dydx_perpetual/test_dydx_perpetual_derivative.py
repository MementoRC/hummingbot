import asyncio
import json
import re
from decimal import Decimal
from typing import Any, Callable, List, Optional, Tuple
from unittest.mock import AsyncMock

from aioresponses import aioresponses
from aioresponses.core import RequestCall

import hummingbot.connector.derivative.dydx_perpetual.dydx_perpetual_constants as CONSTANTS
import hummingbot.connector.derivative.dydx_perpetual.dydx_perpetual_web_utils as web_utils
from hummingbot.client.config.client_config_map import ClientConfigMap
from hummingbot.client.config.config_helpers import ClientConfigAdapter
from hummingbot.connector.derivative.dydx_perpetual.dydx_perpetual_derivative import (
    DydxPerpetualAuth,
    DydxPerpetualDerivative,
)
from hummingbot.connector.test_support.perpetual_derivative_test import AbstractPerpetualDerivativeTests
from hummingbot.connector.trading_rule import TradingRule
from hummingbot.connector.utils import combine_to_hb_trading_pair
from hummingbot.core.data_type.common import OrderType, PositionAction, PositionMode, TradeType
from hummingbot.core.data_type.in_flight_order import InFlightOrder
from hummingbot.core.data_type.order_book import OrderBook
from hummingbot.core.data_type.order_book_row import OrderBookRow
from hummingbot.core.data_type.trade_fee import AddedToCostTradeFee, TokenAmount, TradeFeeBase
from hummingbot.core.web_assistant.connections.data_types import RESTRequest


class DydxPerpetualAuthMock(DydxPerpetualAuth):
    def get_order_signature(
            self,
            position_id: str,
            client_id: str,
            market: str,
            side: str,
            size: str,
            price: str,
            limit_fee: str,
            expiration_epoch_seconds: int,
    ) -> str:
        return "0123456789"

    async def rest_authenticate(self, request: RESTRequest) -> RESTRequest:
        headers = {
            "DYDX-SIGNATURE": "0123456789",
            "DYDX-API-KEY": "someKey",
            "DYDX-TIMESTAMP": "1640780000",
            "DYDX-PASSPHRASE": "somePassphrase",
        }

        if request.headers is not None:
            headers.update(request.headers)

        request.headers = headers
        return request

    def get_account_id(self):
        return "someAccountNumber"


class DydxPerpetualDerivativeTests(AbstractPerpetualDerivativeTests.PerpetualDerivativeTests):
    @classmethod
    def setUpClass(cls) -> None:
        super().setUpClass()
        cls.api_key = "someKey"
        cls.api_secret = "someSecret"
        cls.passphrase = "somePassphrase"
        cls.account_number = "someAccountNumber"
        cls.ethereum_address = "someEthAddress"
        cls.stark_private_key = "0123456789"
        cls.base_asset = "HBOT"
        cls.quote_asset = "USD"  # linear
        cls.trading_pair = combine_to_hb_trading_pair(cls.base_asset, cls.quote_asset)

    @property
    def all_symbols_url(self):
        url = web_utils.private_rest_url(CONSTANTS.PATH_MARKETS)
        return url

    @property
    def latest_prices_url(self):
        url = web_utils.private_rest_url(CONSTANTS.PATH_MARKETS + r"\?.*")
        regex_url = re.compile(f"^{url}".replace(".", r"\.").replace("?", r"\?"))
        return regex_url

    @property
    def network_status_url(self):
        url = web_utils.public_rest_url(CONSTANTS.PATH_TIME)
        return url

    @property
    def trading_rules_url(self):
        url = web_utils.private_rest_url(CONSTANTS.PATH_MARKETS)
        return url

    @property
    def order_creation_url(self):
        url = web_utils.private_rest_url(CONSTANTS.PATH_ORDERS)
        return url

    @property
    def balance_url(self):
        url = web_utils.private_rest_url(CONSTANTS.PATH_ACCOUNTS + "/" + str(self.account_number))
        return url

    @property
    def expected_supported_position_modes(self) -> List[PositionMode]:
        return [PositionMode.ONEWAY]

    @property
    def all_symbols_request_mock_response(self):
        mock_response = {
            "markets": {
                self.trading_pair: {
                    "market": self.trading_pair,
                    "status": "ONLINE",
                    "baseAsset": self.base_asset,
                    "quoteAsset": self.quote_asset,
                    "stepSize": "0.1",
                    "tickSize": "0.01",
                    "indexPrice": "12",
                    "oraclePrice": "101",
                    "priceChange24H": "0",
                    "nextFundingRate": "0.0000125000",
                    "nextFundingAt": "2022-07-06T12:20:53.000Z",
                    "minOrderSize": "1",
                    "type": "PERPETUAL",
                    "initialMarginFraction": "0.10",
                    "maintenanceMarginFraction": "0.05",
                    "baselinePositionSize": "1000",
                    "incrementalPositionSize": "1000",
                    "incrementalInitialMarginFraction": "0.2",
                    "volume24H": "0",
                    "trades24H": "0",
                    "openInterest": "0",
                    "maxPositionSize": "10000",
                    "assetResolution": "10000000",
                    "syntheticAssetId": "0x4c494e4b2d37000000000000000000",
                }
            }
        }
        return mock_response

    @property
    def latest_prices_request_mock_response(self):
        mock_response = {
            "markets": {
                self.trading_pair: {
                    "market": self.trading_pair,
                    "status": "ONLINE",
                    "baseAsset": self.base_asset,
                    "quoteAsset": self.quote_asset,
                    "stepSize": "0.1",
                    "tickSize": "0.01",
                    "indexPrice": "12",
                    "oraclePrice": "101",
                    "priceChange24H": "0",
                    "nextFundingRate": "0.0000125000",
                    "nextFundingAt": "2022-07-06T12:20:53.000Z",
                    "minOrderSize": "1",
                    "type": "PERPETUAL",
                    "initialMarginFraction": "0.10",
                    "maintenanceMarginFraction": "0.05",
                    "baselinePositionSize": "1000",
                    "incrementalPositionSize": "1000",
                    "incrementalInitialMarginFraction": "0.2",
                    "volume24H": "0",
                    "trades24H": "0",
                    "openInterest": "0",
                    "maxPositionSize": "10000",
                    "assetResolution": "10000000",
                    "syntheticAssetId": "0x4c494e4b2d37000000000000000000",
                }
            }
        }
        return mock_response

    @property
    def all_symbols_including_invalid_pair_mock_response(self) -> Tuple[str, Any]:
        mock_response = {
            "markets": {
                self.trading_pair: {
                    "market": self.trading_pair,
                    "status": "ONLINE",
                    "baseAsset": self.base_asset,
                    "quoteAsset": self.quote_asset,
                    "stepSize": "0.1",
                    "tickSize": "0.01",
                    "indexPrice": "12",
                    "oraclePrice": "101",
                    "priceChange24H": "0",
                    "nextFundingRate": "0.0000125000",
                    "nextFundingAt": "2022-07-06T12:20:53.000Z",
                    "minOrderSize": "1",
                    "type": "PERPETUAL",
                    "initialMarginFraction": "0.10",
                    "maintenanceMarginFraction": "0.05",
                    "baselinePositionSize": "1000",
                    "incrementalPositionSize": "1000",
                    "incrementalInitialMarginFraction": "0.2",
                    "volume24H": "0",
                    "trades24H": "0",
                    "openInterest": "0",
                    "maxPositionSize": "10000",
                    "assetResolution": "10000000",
                    "syntheticAssetId": "0x4c494e4b2d37000000000000000000",
                },
                "INVALID-PAIR": {
                    "market": "INVALID-PAIR",
                    "status": "OFFLINE",
                    "baseAsset": "INVALID",
                    "quoteAsset": "PAIR",
                    "stepSize": "0.1",
                    "tickSize": "0.01",
                    "indexPrice": "12",
                    "oraclePrice": "101",
                    "priceChange24H": "0",
                    "nextFundingRate": "0.0000125000",
                    "nextFundingAt": "2022-07-06T12:20:53.000Z",
                    "minOrderSize": "1",
                    "type": "PERPETUAL",
                    "initialMarginFraction": "0.10",
                    "maintenanceMarginFraction": "0.05",
                    "baselinePositionSize": "1000",
                    "incrementalPositionSize": "1000",
                    "incrementalInitialMarginFraction": "0.2",
                    "volume24H": "0",
                    "trades24H": "0",
                    "openInterest": "0",
                    "maxPositionSize": "10000",
                    "assetResolution": "10000000",
                    "syntheticAssetId": "0x4c494e4b2d37000000000000000000",
                },
            }
        }
        return "INVALID-PAIR", mock_response

    @property
    def network_status_request_successful_mock_response(self):
        mock_response = {
            "iso": "2021-02-02T18:35:45Z",
            "epoch": "1611965998.515",
        }
        return mock_response

    @property
    def trading_rules_request_mock_response(self):
        mock_response = {
            "markets": {
                self.trading_pair: {
                    "market": self.trading_pair,
                    "status": "ONLINE",
                    "baseAsset": self.base_asset,
                    "quoteAsset": self.quote_asset,
                    "stepSize": "0.1",
                    "tickSize": "0.01",
                    "indexPrice": "12",
                    "oraclePrice": "101",
                    "priceChange24H": "0",
                    "nextFundingRate": "0.0000125000",
                    "nextFundingAt": "2022-07-06T12:20:53.000Z",
                    "minOrderSize": "1",
                    "type": "PERPETUAL",
                    "initialMarginFraction": "0.10",
                    "maintenanceMarginFraction": "0.05",
                    "baselinePositionSize": "1000",
                    "incrementalPositionSize": "1000",
                    "incrementalInitialMarginFraction": "0.2",
                    "volume24H": "0",
                    "trades24H": "0",
                    "openInterest": "0",
                    "maxPositionSize": "10000",
                    "assetResolution": "10000000",
                    "syntheticAssetId": "0x4c494e4b2d37000000000000000000",
                }
            }
        }
        return mock_response

    @property
    def trading_rules_request_erroneous_mock_response(self):
        mock_response = {
            "markets": {
                self.trading_pair: {
                    "market": self.trading_pair,
                    "status": "ONLINE",
                    "baseAsset": self.base_asset,
                    "quoteAsset": self.quote_asset,
                }
            }
        }
        return mock_response

    @property
    def order_creation_request_successful_mock_response(self):
        mock_response = {
            "order": {
                "id": self.exchange_order_id_prefix + "1",
                "clientId": self.client_order_id_prefix + "1",
                "accountId": "someAccountId",
                "market": self.trading_pair,
                "side": "SELL",
                "price": "18000",
                "triggerPrice": None,
                "trailingPercent": None,
                "size": "100",
                "remainingSize": "100",
                "type": "LIMIT",
                "createdAt": "2021-01-04T23:44:59.690Z",
                "unfillableAt": None,
                "expiresAt": "2022-12-21T21:30:20.200Z",
                "status": "PENDING",
                "timeInForce": "GTT",
                "postOnly": False,
                "reduceOnly": False,
                "cancelReason": None,
            }
        }
        return mock_response

    @property
    def balance_request_mock_response_for_base_and_quote(self):
        return {}

    @property
    def balance_request_mock_response_only_base(self):
        return {}

    @property
    def balance_request_mock_response_only_quote(self):
        mock_response = {
            "account": {
                "starkKey": "180913017c740260fea4b2c62828a4008ca8b0d6e4",
                "positionId": "1812",
                "equity": "10000",
                "freeCollateral": "10000",
                "quoteBalance": "10000",
                "pendingDeposits": "0",
                "pendingWithdrawals": "0",
                "createdAt": "2021-04-09T21:08:34.984Z",
                "openPositions": {
                    self.trading_pair: {
                        "market": self.trading_pair,
                        "status": "OPEN",
                        "side": "LONG",
                        "size": "1000",
                        "maxSize": "1050",
                        "entryPrice": "100",
                        "exitPrice": None,
                        "unrealizedPnl": "50",
                        "realizedPnl": "100",
                        "createdAt": "2021-01-04T23:44:59.690Z",
                        "closedAt": None,
                        "netFunding": "500",
                        "sumOpen": "1050",
                        "sumClose": "50",
                    }
                },
                "accountNumber": "5",
                "id": "id",
            }
        }
        return mock_response

    @property
    def balance_event_websocket_update(self):
        mock_response = {
            "type": CONSTANTS.WS_TYPE_CHANNEL_DATA,
            "channel": CONSTANTS.WS_CHANNEL_ACCOUNTS,
            "connection_id": "someConnectionId",
            "id": self.account_number,
            "message_id": 2,
            "contents": {
                "accounts": [
                    {
                        "id": self.account_number,
                        "positionId": "somePositionId",
                        "userId": "someUserId",
                        "accountNumber": "0",
                        "starkKey": "0x456...",
                        "quoteBalance": "700",
                        "pendingDeposits": "400",
                        "pendingWithdrawals": "0",
                        "lastTransactionId": "14",
                    }
                ]
            },
        }
        return mock_response

    @property
    def expected_latest_price(self):
        return 12

    @property
    def expected_supported_order_types(self):
        return [OrderType.LIMIT, OrderType.LIMIT_MAKER, OrderType.MARKET]

    @property
    def expected_trading_rule(self):
        trading_rules_resp = self.trading_rules_request_mock_response["markets"][self.trading_pair]
        return TradingRule(
            trading_pair=self.trading_pair,
            min_order_size=Decimal(trading_rules_resp["minOrderSize"]),
            min_price_increment=Decimal(trading_rules_resp["tickSize"]),
            min_base_amount_increment=Decimal(trading_rules_resp["stepSize"]),
            min_notional_size=Decimal(trading_rules_resp["minOrderSize"]) * Decimal(trading_rules_resp["tickSize"]),
            supports_limit_orders=True,
            supports_market_orders=True,
            buy_order_collateral_token=trading_rules_resp["quoteAsset"],
            sell_order_collateral_token=trading_rules_resp["quoteAsset"],
        )

    @property
    def expected_logged_error_for_erroneous_trading_rule(self):
        return "Error updating trading rules"

    @property
    def expected_exchange_order_id(self):
        return self.exchange_order_id_prefix + "1"

    @property
    def is_order_fill_http_update_included_in_status_update(self) -> bool:
        return True

    @property
    def is_order_fill_http_update_executed_during_websocket_order_event_processing(self) -> bool:
        return False

    @property
    def expected_partial_fill_price(self) -> Decimal:
        return Decimal("100")

    @property
    def expected_partial_fill_amount(self) -> Decimal:
        return Decimal("10")

    @property
    def expected_partial_fill_fee(self) -> TradeFeeBase:
        return AddedToCostTradeFee(
            percent_token=self.quote_asset,
            flat_fees=[TokenAmount(token=self.quote_asset, amount=Decimal("0.1"))],
        )

    @property
    def expected_fill_fee(self) -> TradeFeeBase:
        return AddedToCostTradeFee(
            percent_token=self.quote_asset,
            flat_fees=[TokenAmount(token=self.quote_asset, amount=Decimal("10"))],
        )

    @property
    def expected_fill_trade_id(self) -> str:
        return "someFillId"

    def exchange_symbol_for_tokens(self, base_token: str, quote_token: str) -> str:
        return f"{base_token}-{quote_token}"

    def create_exchange_instance(self):
        client_config_map = ClientConfigAdapter(ClientConfigMap())
        exchange = DydxPerpetualDerivative(
            client_config_map,
            self.api_key,
            self.api_secret,
            self.passphrase,
            self.ethereum_address,
            self.stark_private_key,
            trading_pairs=[self.trading_pair],
        )
        exchange._position_id = 1234

        authenticator = DydxPerpetualAuthMock(
            self.api_key, self.api_secret, self.passphrase, self.ethereum_address, self.stark_private_key
        )

        exchange._auth = authenticator
        exchange._web_assistants_factory._auth = authenticator

        exchange._rate_limits_config["placeOrderRateLimiting"] = {}
        exchange._rate_limits_config["placeOrderRateLimiting"]["targetNotional"] = 40000
        exchange._rate_limits_config["placeOrderRateLimiting"]["minLimitConsumption"] = 4
        exchange._rate_limits_config["placeOrderRateLimiting"]["minMarketConsumption"] = 20
        exchange._rate_limits_config["placeOrderRateLimiting"]["maxOrderConsumption"] = 100
        exchange._rate_limits_config["placeOrderRateLimiting"]["minTriggerableConsumption"] = 100
        exchange._rate_limits_config["placeOrderRateLimiting"]["maxPoints"] = 1750
        exchange._rate_limits_config["placeOrderRateLimiting"]["windowSec"] = 10

        return exchange

    def place_buy_order(
<<<<<<< HEAD
            self,
            amount: Decimal = Decimal("100"),
            price: Decimal = Decimal("10_000"),
            order_type: OrderType = OrderType.LIMIT,
            position_action: PositionAction = PositionAction.OPEN,
=======
        self,
        amount: Decimal = Decimal("100"),
        price: Decimal = Decimal("10_000"),
        order_type: OrderType = OrderType.LIMIT,
        position_action: PositionAction = PositionAction.OPEN,
>>>>>>> 3d98b398
    ):
        notional_amount = amount * price
        self.exchange._order_notional_amounts[notional_amount] = len(self.exchange._order_notional_amounts.keys())
        self.exchange._current_place_order_requests = 1
        self.exchange._throttler.set_rate_limits(self.exchange.rate_limits_rules)
        return super().place_buy_order(amount, price, order_type, position_action)

    def place_sell_order(
<<<<<<< HEAD
            self,
            amount: Decimal = Decimal("100"),
            price: Decimal = Decimal("10_000"),
            order_type: OrderType = OrderType.LIMIT,
            position_action: PositionAction = PositionAction.OPEN,
=======
        self,
        amount: Decimal = Decimal("100"),
        price: Decimal = Decimal("10_000"),
        order_type: OrderType = OrderType.LIMIT,
        position_action: PositionAction = PositionAction.OPEN,
>>>>>>> 3d98b398
    ):
        notional_amount = amount * price
        self.exchange._order_notional_amounts[notional_amount] = len(self.exchange._order_notional_amounts.keys())
        self.exchange._current_place_order_requests = 1
        self.exchange._throttler.set_rate_limits(self.exchange.rate_limits_rules)
        return super().place_sell_order(amount, price, order_type, position_action)

    def validate_auth_credentials_present(self, request_call: RequestCall):
        request_headers = request_call.kwargs["headers"]
        self.assertIn(request_headers["Content-Type"], ["application/json", "application/x-www-form-urlencoded"])

        self.assertIn("DYDX-SIGNATURE", request_headers)
        self.assertIn("DYDX-API-KEY", request_headers)
        self.assertIn("DYDX-TIMESTAMP", request_headers)
        self.assertIn("DYDX-PASSPHRASE", request_headers)

    def validate_order_creation_request(self, order: InFlightOrder, request_call: RequestCall):
        request_data = json.loads(request_call.kwargs["data"])
        self.assertEqual(self.exchange_trading_pair, request_data["market"])
        self.assertEqual(order.trade_type.name.upper(), request_data["side"])
        self.assertEqual(order.price, Decimal(request_data["price"]))
        self.assertEqual(order.amount, Decimal(request_data["size"]))
        self.assertEqual(order.order_type.name.upper(), request_data["type"])
        self.assertEqual(CONSTANTS.TIF_GOOD_TIL_TIME, request_data["timeInForce"])
        self.assertFalse(request_data["reduceOnly"])

    def validate_order_cancelation_request(self, order: InFlightOrder, request_call: RequestCall):
        request_params = request_call.kwargs["params"]
        self.assertEqual(order.exchange_order_id, request_params["id"])
        self.assertEqual(self.trading_pair, request_params["market"])
        self.assertEqual("BUY" if order.trade_type == TradeType.BUY else "SELL", request_params["side"])

    def validate_order_status_request(self, order: InFlightOrder, request_call: RequestCall):
        request_params = request_call.kwargs["params"]
        if request_params is not None:
            self.assertEqual(order.exchange_order_id, request_params["orderId"])
            self.assertEqual(CONSTANTS.LAST_FILLS_MAX, request_params["limit"])

    def validate_trades_request(self, order: InFlightOrder, request_call: RequestCall):
        request_params = request_call.kwargs["params"]
        if request_params is not None:
            self.assertEqual(order.exchange_order_id, request_params["orderId"])
            self.assertEqual(CONSTANTS.LAST_FILLS_MAX, request_params["limit"])

    def configure_successful_cancelation_response(
            self, order: InFlightOrder, mock_api: aioresponses,
            callback: Optional[Callable] = lambda *args, **kwargs: None
    ) -> str:
        """
        :return: the URL configured for the cancelation
        """
        url = web_utils.private_rest_url(CONSTANTS.PATH_ACTIVE_ORDERS)

        regex_url = re.compile(f"^{url}".replace(".", r"\.") + r"\?.*")
        response = self._order_cancelation_request_successful_mock_response(order=order)
        mock_api.delete(regex_url, body=json.dumps(response), callback=callback)
        return url

    def configure_erroneous_cancelation_response(
            self, order: InFlightOrder, mock_api: aioresponses,
            callback: Optional[Callable] = lambda *args, **kwargs: None
    ) -> str:
        """
        :return: the URL configured for the cancelation
        """
        url = web_utils.private_rest_url(CONSTANTS.PATH_ACTIVE_ORDERS)

        regex_url = re.compile(f"^{url}".replace(".", r"\.") + r"\?.*")
        response = {}
        mock_api.delete(regex_url, body=json.dumps(response), callback=callback)
        return url

    def configure_one_successful_one_erroneous_cancel_all_response(
            self, successful_order: InFlightOrder, erroneous_order: InFlightOrder, mock_api: aioresponses
    ) -> List[str]:
        """
        :return: a list of all configured URLs for the cancelations
        """
        all_urls = []
        url = self.configure_successful_cancelation_response(order=successful_order, mock_api=mock_api)
        all_urls.append(url)
        url = self.configure_erroneous_cancelation_response(order=erroneous_order, mock_api=mock_api)
        all_urls.append(url)
        return all_urls

    def configure_order_not_found_error_cancelation_response(
            self, order: InFlightOrder, mock_api: aioresponses,
            callback: Optional[Callable] = lambda *args, **kwargs: None
    ) -> str:
        # Implement the expected not found response when enabling test_cancel_order_not_found_in_the_exchange
        raise NotImplementedError

    def configure_order_not_found_error_order_status_response(
            self, order: InFlightOrder, mock_api: aioresponses,
            callback: Optional[Callable] = lambda *args, **kwargs: None
    ) -> List[str]:
        # Implement the expected not found response when enabling
        # test_lost_order_removed_if_not_found_during_order_status_update
        raise NotImplementedError

    def configure_completely_filled_order_status_response(
            self, order: InFlightOrder, mock_api: aioresponses,
            callback: Optional[Callable] = lambda *args, **kwargs: None
    ) -> List[str]:
        """
        :return: the URL configured
        """
        url_order_status = web_utils.private_rest_url(CONSTANTS.PATH_ORDERS + "/" + str(order.exchange_order_id))

        response_order_status = self._order_status_request_completely_filled_mock_response(order=order)
        mock_api.get(url_order_status, body=json.dumps(response_order_status), callback=callback)

        return [url_order_status]

    def configure_canceled_order_status_response(
            self, order: InFlightOrder, mock_api: aioresponses,
            callback: Optional[Callable] = lambda *args, **kwargs: None
    ) -> List[str]:
        """
        :return: the URL configured
        """
        url_fills = web_utils.private_rest_url(CONSTANTS.PATH_FILLS)

        response_fills = self._order_fills_request_canceled_mock_response(order=order)
        mock_api.get(url_fills, body=json.dumps(response_fills), callback=callback)

        url_order_status = web_utils.private_rest_url(CONSTANTS.PATH_ORDERS + "/" + str(order.exchange_order_id))

        response_order_status = self._order_status_request_canceled_mock_response(order=order)
        mock_api.get(url_order_status, body=json.dumps(response_order_status), callback=callback)

        return [url_fills, url_order_status]

    def configure_open_order_status_response(
            self, order: InFlightOrder, mock_api: aioresponses,
            callback: Optional[Callable] = lambda *args, **kwargs: None
    ) -> List[str]:
        """
        :return: the URL configured
        """
        url = web_utils.private_rest_url(CONSTANTS.PATH_ORDERS + "/" + str(order.exchange_order_id))

        regex_url = re.compile(url + r"\?.*")
        response = self._order_status_request_open_mock_response(order=order)
        mock_api.get(regex_url, body=json.dumps(response), callback=callback)
        return [url]

    def configure_http_error_order_status_response(
            self, order: InFlightOrder, mock_api: aioresponses,
            callback: Optional[Callable] = lambda *args, **kwargs: None
    ) -> str:
        """
        :return: the URL configured
        """
        url = web_utils.private_rest_url(CONSTANTS.PATH_ORDERS + "/" + str(order.exchange_order_id))

        regex_url = re.compile(url + r"\?.*")
        mock_api.get(regex_url, status=404, callback=callback)
        return url

    def configure_partially_filled_order_status_response(
            self, order: InFlightOrder, mock_api: aioresponses,
            callback: Optional[Callable] = lambda *args, **kwargs: None
    ) -> List[str]:
        # Dydx has no partial fill status
        raise NotImplementedError

    def configure_partial_fill_trade_response(
            self, order: InFlightOrder, mock_api: aioresponses,
            callback: Optional[Callable] = lambda *args, **kwargs: None
    ) -> str:
        # Dydx has no partial fill status
        raise NotImplementedError

    def configure_erroneous_http_fill_trade_response(
            self, order: InFlightOrder, mock_api: aioresponses,
            callback: Optional[Callable] = lambda *args, **kwargs: None
    ) -> str:
        """
        :return: the URL configured
        """
        url = web_utils.private_rest_url(CONSTANTS.PATH_ORDERS + "/" + str(order.exchange_order_id))
        regex_url = re.compile(url + r"\?.*")
        mock_api.get(regex_url, status=400, callback=callback)
        return url

    def configure_full_fill_trade_response(
            self, order: InFlightOrder, mock_api: aioresponses,
            callback: Optional[Callable] = lambda *args, **kwargs: None
    ) -> str:
        """
        :return: the URL configured
        """
        url = web_utils.private_rest_url(CONSTANTS.PATH_FILLS)

        regex_url = re.compile(url + r"\?.*")
        response = self._order_fills_request_full_fill_mock_response(order=order)
        mock_api.get(regex_url, body=json.dumps(response), callback=callback)
        return url

    def _order_cancelation_request_successful_mock_response(self, order: InFlightOrder) -> Any:
        return {
            "cancelOrders": [
                {
                    "id": order.exchange_order_id,
                    "clientId": order.client_order_id,
                    "accountId": "someAccountId",
                    "market": self.trading_pair,
                    "side": order.trade_type.name,
                    "price": str(order.price),
                    "triggerPrice": None,
                    "trailingPercent": None,
                    "size": str(order.amount),
                    "remainingSize": str(order.amount),
                    "type": "LIMIT",
                    "createdAt": "2021-01-04T23:44:59.690Z",
                    "unfillableAt": None,
                    "expiresAt": "2022-12-21T21:30:20.200Z",
                    "status": "PENDING",
                    "timeInForce": "GTT",
                    "postOnly": False,
                    "reduceOnly": False,
                    "cancelReason": None,
                }
            ]
        }

    def _order_fills_request_completely_filled_mock_response(self, order: InFlightOrder) -> Any:
        return {
            "fills": [
                {
                    "id": self.expected_fill_trade_id,
                    "accountId": self.account_number,
                    "side": order.trade_type.name,
                    "liquidity": "MAKER" if order.order_type in [OrderType.LIMIT, OrderType.LIMIT_MAKER] else "TAKER",
                    "market": self.trading_pair,
                    "orderId": self.exchange_order_id_prefix + "1",
                    "size": str(order.amount),
                    "price": str(order.price),
                    "fee": str(self.expected_fill_fee.flat_fees[0].amount),
                    "transactionId": "1",
                    "orderClientId": order.client_order_id,
                    "createdAt": "2020-09-22T20:25:26.399Z",
                }
            ]
        }

    def _order_fills_request_canceled_mock_response(self, order: InFlightOrder) -> Any:
        return {"fills": []}

    def _order_status_request_completely_filled_mock_response(self, order: InFlightOrder) -> Any:
        mock_response = {
            "order": {
                "id": self.exchange_order_id_prefix + "1",
                "clientId": order.client_order_id,
                "accountId": "someAccountId",
                "market": self.trading_pair,
                "side": order.trade_type.name,
                "price": str(order.price),
                "triggerPrice": None,
                "trailingPercent": None,
                "size": str(order.amount),
                "remainingSize": "0",
                "type": "LIMIT",
                "createdAt": "2021-01-04T23:44:59.690Z",
                "unfillableAt": None,
                "expiresAt": "2022-12-21T21:30:20.200Z",
                "status": "FILLED",
                "timeInForce": "GTT",
                "postOnly": False,
                "reduceOnly": False,
                "cancelReason": None,
            }
        }
        return mock_response

    def _order_status_request_canceled_mock_response(self, order: InFlightOrder) -> Any:
        resp = self._order_status_request_completely_filled_mock_response(order)
        resp["order"]["status"] = "CANCELED"
        resp["order"]["remainingSize"] = resp["order"]["size"]
        return resp

    def _order_status_request_open_mock_response(self, order: InFlightOrder) -> Any:
        resp = self._order_status_request_completely_filled_mock_response(order)
        resp["order"]["status"] = "OPEN"
        resp["order"]["remainingSize"] = resp["order"]["size"]
        return resp

    def _order_fills_request_partial_fill_mock_response(self, order: InFlightOrder):
        return {
            "fills": [
                {
                    "id": self.expected_fill_trade_id,
                    "accountId": self.account_number,
                    "side": order.trade_type.name,
                    "liquidity": "MAKER" if order.order_type in [OrderType.LIMIT, OrderType.LIMIT_MAKER] else "TAKER",
                    "market": self.trading_pair,
                    "orderId": order.exchange_order_id,
                    "size": str(order.amount),
                    "price": str(order.price),
                    "fee": str(self.expected_fill_fee.flat_fees[0].amount),
                    "transactionId": "1",
                    "orderClientId": order.client_order_id,
                    "createdAt": "2020-09-22T20:25:26.399Z",
                }
            ]
        }

    def _order_fills_request_full_fill_mock_response(self, order: InFlightOrder):
        return {
            "fills": [
                {
                    "id": self.expected_fill_trade_id,
                    "accountId": self.account_number,
                    "side": order.trade_type.name,
                    "liquidity": "MAKER" if order.order_type in [OrderType.LIMIT, OrderType.LIMIT_MAKER] else "TAKER",
                    "market": self.trading_pair,
                    "orderId": order.exchange_order_id,
                    "size": str(order.amount),
                    "price": str(order.price),
                    "fee": str(self.expected_fill_fee.flat_fees[0].amount),
                    "transactionId": "1",
                    "orderClientId": order.client_order_id,
                    "createdAt": "2020-09-22T20:25:26.399Z",
                }
            ]
        }

    def _simulate_trading_rules_initialized(self):
        self.exchange._trading_rules = {
            self.trading_pair: TradingRule(
                trading_pair=self.trading_pair,
                min_order_size=Decimal(str(0.01)),
                min_price_increment=Decimal(str(0.0001)),
                min_base_amount_increment=Decimal(str(0.000001)),
            )
        }

    def order_event_for_new_order_websocket_update(self, order: InFlightOrder):
        return {
            "type": CONSTANTS.WS_TYPE_CHANNEL_DATA,
            "channel": CONSTANTS.WS_CHANNEL_ACCOUNTS,
            "connection_id": "someConnectionId",
            "id": self.account_number,
            "message_id": 2,
            "contents": {
                "orders": [
                    {
                        "id": order.exchange_order_id,
                        "clientId": self.client_order_id_prefix + "1",
                        "market": self.trading_pair,
                        "accountId": self.account_number,
                        "side": order.trade_type.name,
                        "size": str(order.amount),
                        "remainingSize": "0",
                        "price": str(order.price),
                        "limitFee": str(self.expected_fill_fee.flat_fees[0].amount),
                        "type": "LIMIT",
                        "status": "OPEN",
                        "signature": "0x456...",
                        "timeInForce": "FOK",
                        "postOnly": "False",
                        "expiresAt": "2021-09-22T20:22:26.399Z",
                        "createdAt": "2020-09-22T20:22:26.399Z",
                    }
                ]
            },
        }

    def order_event_for_canceled_order_websocket_update(self, order: InFlightOrder):
        return {
            "type": CONSTANTS.WS_TYPE_CHANNEL_DATA,
            "channel": CONSTANTS.WS_CHANNEL_ACCOUNTS,
            "connection_id": "someConnectionId",
            "id": self.account_number,
            "message_id": 2,
            "contents": {
                "orders": [
                    {
                        "id": order.exchange_order_id,
                        "clientId": order.client_order_id,
                        "market": self.trading_pair,
                        "accountId": self.account_number,
                        "side": order.trade_type.name,
                        "size": str(order.amount),
                        "remainingSize": "0",
                        "price": str(order.price),
                        "limitFee": str(self.expected_fill_fee.flat_fees[0].amount),
                        "type": "LIMIT",
                        "status": "CANCELED",
                        "signature": "0x456...",
                        "timeInForce": "FOK",
                        "postOnly": "False",
                        "expiresAt": "2021-09-22T20:22:26.399Z",
                        "createdAt": "2020-09-22T20:22:26.399Z",
                    }
                ]
            },
        }

    def order_event_for_full_fill_websocket_update(self, order: InFlightOrder):
        return {
            "type": CONSTANTS.WS_TYPE_CHANNEL_DATA,
            "channel": CONSTANTS.WS_CHANNEL_ACCOUNTS,
            "connection_id": "someConnectionId",
            "id": self.account_number,
            "message_id": 2,
            "contents": {
                "orders": [
                    {
                        "id": order.exchange_order_id,
                        "clientId": order.client_order_id,
                        "market": self.trading_pair,
                        "accountId": self.account_number,
                        "side": order.trade_type.name,
                        "size": str(order.amount),
                        "remainingSize": "0",
                        "price": str(order.price),
                        "limitFee": str(self.expected_fill_fee.flat_fees[0].amount),
                        "type": "LIMIT",
                        "status": "FILLED",
                        "signature": "0x456...",
                        "timeInForce": "FOK",
                        "postOnly": "False",
                        "expiresAt": "2021-09-22T20:22:26.399Z",
                        "createdAt": "2020-09-22T20:22:26.399Z",
                    }
                ]
            },
        }

    def trade_event_for_full_fill_websocket_update(self, order: InFlightOrder):
        return {
            "type": CONSTANTS.WS_TYPE_CHANNEL_DATA,
            "channel": CONSTANTS.WS_CHANNEL_ACCOUNTS,
            "connection_id": "someConnectionId",
            "id": self.account_number,
            "message_id": 2,
            "contents": {
                "fills": [
                    {
                        "id": self.expected_fill_trade_id,
                        "accountId": self.account_number,
                        "side": order.trade_type.name,
                        "liquidity": "MAKER"
                        if order.order_type in [OrderType.LIMIT, OrderType.LIMIT_MAKER]
                        else "TAKER",
                        "market": self.trading_pair,
                        "orderId": order.exchange_order_id,
                        "size": str(order.amount),
                        "price": str(order.price),
                        "fee": str(self.expected_fill_fee.flat_fees[0].amount),
                        "transactionId": "1",
                        "orderClientId": order.client_order_id,
                        "createdAt": "2020-09-22T20:25:26.399Z",
                    }
                ]
            },
        }

    @property
    def funding_info_url(self):
        url = web_utils.public_rest_url(CONSTANTS.PATH_MARKETS)
        url = re.compile(f"^{url}".replace(".", r"\.").replace("?", r"\?") + ".*")
        return url

    @property
    def funding_payment_url(self):
        url = web_utils.private_rest_url(CONSTANTS.PATH_FUNDING)
        url = re.compile(f"^{url}".replace(".", r"\.").replace("?", r"\?") + ".*")
        return url

    @property
    def funding_info_mock_response(self):
        mock_response = {
            "markets": {
                self.trading_pair: {
                    "market": self.trading_pair,
                    "status": "ONLINE",
                    "baseAsset": self.base_asset,
                    "quoteAsset": self.quote_asset,
                    "stepSize": "0.1",
                    "tickSize": "0.01",
                    "indexPrice": "1",
                    "oraclePrice": "2",
                    "priceChange24H": "0",
                    "nextFundingRate": "3",
                    "nextFundingAt": "2022-07-06T09:17:33.000Z",
                    "minOrderSize": "1",
                    "type": "PERPETUAL",
                    "initialMarginFraction": "0.10",
                    "maintenanceMarginFraction": "0.05",
                    "baselinePositionSize": "1000",
                    "incrementalPositionSize": "1000",
                    "incrementalInitialMarginFraction": "0.2",
                    "volume24H": "0",
                    "trades24H": "0",
                    "openInterest": "0",
                    "maxPositionSize": "10000",
                    "assetResolution": "10000000",
                    "syntheticAssetId": "0x4c494e4b2d37000000000000000000",
                }
            }
        }
        return mock_response

    @property
    def empty_funding_payment_mock_response(self):
        mock_response = {
            "fundingPayments": [
                {
                    "market": self.trading_pair,
                    "payment": "200",
                    "rate": "100",
                    "positionSize": "500",
                    "price": "90",
                    "effectiveAt": "2022-07-05T12:20:53.000Z",
                }
            ]
        }
        return mock_response

    @property
    def funding_payment_mock_response(self):
        mock_response = {
            "fundingPayments": [
                {
                    "market": self.trading_pair,
                    "payment": "200",
                    "rate": "100",
                    "positionSize": "500",
                    "price": "90",
                    "effectiveAt": "2022-07-06T12:20:53.000Z",
                }
            ]
        }
        return mock_response

    def position_event_for_full_fill_websocket_update(self, order: InFlightOrder, unrealized_pnl: float):
        return {
            "type": CONSTANTS.WS_TYPE_CHANNEL_DATA,
            "channel": CONSTANTS.WS_CHANNEL_ACCOUNTS,
            "connection_id": "someConnectionId",
            "id": self.account_number,
            "message_id": 2,
            "contents": {
                "positions": [
                    {
                        "id": self.expected_fill_trade_id,
                        "accountId": self.account_number,
                        "market": self.trading_pair,
                        "side": "LONG" if order.trade_type == TradeType.BUY else "SHORT",
                        "status": "CLOSED",
                        "size": str(order.amount) if order.order_type == TradeType.BUY else str(-order.amount),
                        "maxSize": "300",
                        "entryPrice": "10000",
                        "exitPrice": "38",
                        "realizedPnl": "50",
                        "unrealizedPnl": str(unrealized_pnl),
                        "createdAt": "2020-09-22T20:25:26.399Z",
                        "openTransactionId": "2",
                        "closeTransactionId": "23",
                        "lastTransactionId": "23",
                        "closedAt": "2020-14-22T20:25:26.399Z",
                        "sumOpen": "300",
                        "sumClose": "100",
                    }
                ]
            },
        }

    def configure_successful_set_position_mode(
            self,
            position_mode: PositionMode,
            mock_api: aioresponses,
            callback: Optional[Callable] = lambda *args, **kwargs: None,
    ):
        # There's only one way position mode
        pass

    def configure_failed_set_position_mode(
            self,
            position_mode: PositionMode,
            mock_api: aioresponses,
            callback: Optional[Callable] = lambda *args, **kwargs: None,
    ) -> Tuple[str, str]:
        # There's only one way position mode, this should never be called
        pass

    def configure_failed_set_leverage(
            self,
            leverage: int,
            mock_api: aioresponses,
            callback: Optional[Callable] = lambda *args, **kwargs: None,
    ) -> Tuple[str, str]:
        url = web_utils.public_rest_url(CONSTANTS.PATH_MARKETS)
        regex_url = re.compile(f"^{url}")

        # No "markets" in response
        mock_response = {}
        mock_api.get(regex_url, body=json.dumps(mock_response), callback=callback)

        return url, "Failed to obtain markets information."

    def configure_successful_set_leverage(
            self,
            leverage: int,
            mock_api: aioresponses,
            callback: Optional[Callable] = lambda *args, **kwargs: None,
    ):
        url = web_utils.public_rest_url(CONSTANTS.PATH_MARKETS)
        regex_url = re.compile(f"^{url}")

        # No "markets" in response
        mock_response = {
            "markets": {
                self.trading_pair: {
                    "initialMarginFraction": "0.10",
                    "maintenanceMarginFraction": "0.05",
                }
            }
        }
        mock_api.get(regex_url, body=json.dumps(mock_response), callback=callback)

        return url

    def funding_info_event_for_websocket_update(self):
        return {
            "type": CONSTANTS.WS_TYPE_CHANNEL_DATA,
            "connection_id": "someConnectionId",
            "channel": CONSTANTS.WS_CHANNEL_MARKETS,
            "message_id": 2,
            "contents": {
                self.trading_pair: {
                    "indexPrice": "100.23",
                    "oraclePrice": "100.23",
                    "priceChange24H": "0.12",
                    "initialMarginFraction": "1.23",
                }
            },
        }

    def test_get_buy_and_sell_collateral_tokens(self):
        self._simulate_trading_rules_initialized()

        linear_buy_collateral_token = self.exchange.get_buy_collateral_token(self.trading_pair)
        linear_sell_collateral_token = self.exchange.get_sell_collateral_token(self.trading_pair)

        self.assertEqual(self.quote_asset, linear_buy_collateral_token)
        self.assertEqual(self.quote_asset, linear_sell_collateral_token)

    @aioresponses()
    def test_update_balances(self, mock_api):
        response = self.balance_request_mock_response_only_quote

        self._configure_balance_response(response=response, mock_api=mock_api)
        self.async_run_with_timeout(self.exchange._update_balances())

        available_balances = self.exchange.available_balances
        total_balances = self.exchange.get_all_balances()

        self.assertNotIn(self.base_asset, available_balances)
        self.assertNotIn(self.base_asset, total_balances)
        self.assertEqual(Decimal("10000"), available_balances["USD"])
        self.assertEqual(Decimal("10000"), total_balances["USD"])

    def test_user_stream_balance_update(self):
        if self.exchange.real_time_balance_update:
            self.exchange._set_current_timestamp(1640780000)

            balance_event = self.balance_event_websocket_update

            mock_queue = AsyncMock()
            mock_queue.get.side_effect = [balance_event, asyncio.CancelledError]
            self.exchange._user_stream_tracker._user_stream = mock_queue

            try:
                self.async_run_with_timeout(self.exchange._user_stream_event_listener())
            except asyncio.CancelledError:
                pass

            self.assertEqual(Decimal("700"), self.exchange.available_balances["USD"])
            self.assertEqual(Decimal("0"), self.exchange.get_balance("USD"))

    @aioresponses()
    def test_update_order_status_when_order_has_not_changed_and_one_partial_fill(self, mock_api):
        # Dydx has no partial fill status
        pass

    @aioresponses()
    def test_update_order_status_when_order_partially_filled_and_cancelled(self, mock_api):
        # Dydx has no partial fill status
        pass

    @aioresponses()
    def test_user_stream_update_for_partially_cancelled_order(self, mock_api):
        # Dydx has no partial fill status
        pass

    @aioresponses()
    def test_set_position_mode_success(self, mock_api):
        # There's only ONEWAY position mode
        pass

    @aioresponses()
    def test_set_position_mode_failure(self, mock_api):
        # There's only ONEWAY position mode
        pass

    @aioresponses()
    def test_cancel_order_not_found_in_the_exchange(self, mock_api):
        # Disabling this test because the connector has not been updated yet to validate
        # order not found during cancellation (check _is_order_not_found_during_cancelation_error)
        pass

    @aioresponses()
    def test_lost_order_removed_if_not_found_during_order_status_update(self, mock_api):
        # Disabling this test because the connector has not been updated yet to validate
        # order not found during status update (check _is_order_not_found_during_status_update_error)
        pass

    def place_buy_market_order(
            self,
            amount: Decimal = Decimal("100"),
            price: Decimal = Decimal("10_000"),
            order_type: OrderType = OrderType.MARKET,
            position_action: PositionAction = PositionAction.OPEN,
    ):
        order_book = OrderBook()
        self.exchange.order_book_tracker._order_books[self.trading_pair] = order_book
        order_book.apply_snapshot(
            bids=[],
            asks=[OrderBookRow(price=5.1, amount=2000, update_id=1)],
            update_id=1,
        )

        notional_amount = amount * price
        self.exchange._order_notional_amounts[notional_amount] = len(self.exchange._order_notional_amounts.keys())
        self.exchange._current_place_order_requests = 1
        self.exchange._throttler.set_rate_limits(self.exchange.rate_limits_rules)
        order_id = self.exchange.buy(
            trading_pair=self.trading_pair,
            amount=amount,
            order_type=order_type,
            price=price,
            position_action=position_action,
        )
        return order_id

    @aioresponses()
    def test_create_buy_market_order_successfully(self, mock_api):
        self._simulate_trading_rules_initialized()
        request_sent_event = asyncio.Event()
        self.exchange._set_current_timestamp(1640780000)

        url = self.order_creation_url

        creation_response = self.order_creation_request_successful_mock_response

        mock_api.post(url,
                      body=json.dumps(creation_response),
                      callback=lambda *args, **kwargs: request_sent_event.set())

        leverage = 2
        self.exchange._perpetual_trading.set_leverage(self.trading_pair, leverage)
        self.place_buy_market_order()
        self.async_run_with_timeout(request_sent_event.wait())
        order_request = self._all_executed_requests(mock_api, url)[0]
        request_data = json.loads(order_request.kwargs["data"])
        self.assertEqual(Decimal("1.5") * Decimal("5.1"), Decimal(request_data["price"]))<|MERGE_RESOLUTION|>--- conflicted
+++ resolved
@@ -21,23 +21,21 @@
 from hummingbot.connector.utils import combine_to_hb_trading_pair
 from hummingbot.core.data_type.common import OrderType, PositionAction, PositionMode, TradeType
 from hummingbot.core.data_type.in_flight_order import InFlightOrder
-from hummingbot.core.data_type.order_book import OrderBook
-from hummingbot.core.data_type.order_book_row import OrderBookRow
 from hummingbot.core.data_type.trade_fee import AddedToCostTradeFee, TokenAmount, TradeFeeBase
 from hummingbot.core.web_assistant.connections.data_types import RESTRequest
 
 
 class DydxPerpetualAuthMock(DydxPerpetualAuth):
     def get_order_signature(
-            self,
-            position_id: str,
-            client_id: str,
-            market: str,
-            side: str,
-            size: str,
-            price: str,
-            limit_fee: str,
-            expiration_epoch_seconds: int,
+        self,
+        position_id: str,
+        client_id: str,
+        market: str,
+        side: str,
+        size: str,
+        price: str,
+        limit_fee: str,
+        expiration_epoch_seconds: int,
     ) -> str:
         return "0123456789"
 
@@ -489,19 +487,11 @@
         return exchange
 
     def place_buy_order(
-<<<<<<< HEAD
-            self,
-            amount: Decimal = Decimal("100"),
-            price: Decimal = Decimal("10_000"),
-            order_type: OrderType = OrderType.LIMIT,
-            position_action: PositionAction = PositionAction.OPEN,
-=======
         self,
         amount: Decimal = Decimal("100"),
         price: Decimal = Decimal("10_000"),
         order_type: OrderType = OrderType.LIMIT,
         position_action: PositionAction = PositionAction.OPEN,
->>>>>>> 3d98b398
     ):
         notional_amount = amount * price
         self.exchange._order_notional_amounts[notional_amount] = len(self.exchange._order_notional_amounts.keys())
@@ -510,19 +500,11 @@
         return super().place_buy_order(amount, price, order_type, position_action)
 
     def place_sell_order(
-<<<<<<< HEAD
-            self,
-            amount: Decimal = Decimal("100"),
-            price: Decimal = Decimal("10_000"),
-            order_type: OrderType = OrderType.LIMIT,
-            position_action: PositionAction = PositionAction.OPEN,
-=======
         self,
         amount: Decimal = Decimal("100"),
         price: Decimal = Decimal("10_000"),
         order_type: OrderType = OrderType.LIMIT,
         position_action: PositionAction = PositionAction.OPEN,
->>>>>>> 3d98b398
     ):
         notional_amount = amount * price
         self.exchange._order_notional_amounts[notional_amount] = len(self.exchange._order_notional_amounts.keys())
@@ -568,8 +550,7 @@
             self.assertEqual(CONSTANTS.LAST_FILLS_MAX, request_params["limit"])
 
     def configure_successful_cancelation_response(
-            self, order: InFlightOrder, mock_api: aioresponses,
-            callback: Optional[Callable] = lambda *args, **kwargs: None
+        self, order: InFlightOrder, mock_api: aioresponses, callback: Optional[Callable] = lambda *args, **kwargs: None
     ) -> str:
         """
         :return: the URL configured for the cancelation
@@ -582,8 +563,7 @@
         return url
 
     def configure_erroneous_cancelation_response(
-            self, order: InFlightOrder, mock_api: aioresponses,
-            callback: Optional[Callable] = lambda *args, **kwargs: None
+        self, order: InFlightOrder, mock_api: aioresponses, callback: Optional[Callable] = lambda *args, **kwargs: None
     ) -> str:
         """
         :return: the URL configured for the cancelation
@@ -596,7 +576,7 @@
         return url
 
     def configure_one_successful_one_erroneous_cancel_all_response(
-            self, successful_order: InFlightOrder, erroneous_order: InFlightOrder, mock_api: aioresponses
+        self, successful_order: InFlightOrder, erroneous_order: InFlightOrder, mock_api: aioresponses
     ) -> List[str]:
         """
         :return: a list of all configured URLs for the cancelations
@@ -624,8 +604,7 @@
         raise NotImplementedError
 
     def configure_completely_filled_order_status_response(
-            self, order: InFlightOrder, mock_api: aioresponses,
-            callback: Optional[Callable] = lambda *args, **kwargs: None
+        self, order: InFlightOrder, mock_api: aioresponses, callback: Optional[Callable] = lambda *args, **kwargs: None
     ) -> List[str]:
         """
         :return: the URL configured
@@ -638,8 +617,7 @@
         return [url_order_status]
 
     def configure_canceled_order_status_response(
-            self, order: InFlightOrder, mock_api: aioresponses,
-            callback: Optional[Callable] = lambda *args, **kwargs: None
+        self, order: InFlightOrder, mock_api: aioresponses, callback: Optional[Callable] = lambda *args, **kwargs: None
     ) -> List[str]:
         """
         :return: the URL configured
@@ -657,8 +635,7 @@
         return [url_fills, url_order_status]
 
     def configure_open_order_status_response(
-            self, order: InFlightOrder, mock_api: aioresponses,
-            callback: Optional[Callable] = lambda *args, **kwargs: None
+        self, order: InFlightOrder, mock_api: aioresponses, callback: Optional[Callable] = lambda *args, **kwargs: None
     ) -> List[str]:
         """
         :return: the URL configured
@@ -671,8 +648,7 @@
         return [url]
 
     def configure_http_error_order_status_response(
-            self, order: InFlightOrder, mock_api: aioresponses,
-            callback: Optional[Callable] = lambda *args, **kwargs: None
+        self, order: InFlightOrder, mock_api: aioresponses, callback: Optional[Callable] = lambda *args, **kwargs: None
     ) -> str:
         """
         :return: the URL configured
@@ -684,22 +660,19 @@
         return url
 
     def configure_partially_filled_order_status_response(
-            self, order: InFlightOrder, mock_api: aioresponses,
-            callback: Optional[Callable] = lambda *args, **kwargs: None
+        self, order: InFlightOrder, mock_api: aioresponses, callback: Optional[Callable] = lambda *args, **kwargs: None
     ) -> List[str]:
         # Dydx has no partial fill status
         raise NotImplementedError
 
     def configure_partial_fill_trade_response(
-            self, order: InFlightOrder, mock_api: aioresponses,
-            callback: Optional[Callable] = lambda *args, **kwargs: None
+        self, order: InFlightOrder, mock_api: aioresponses, callback: Optional[Callable] = lambda *args, **kwargs: None
     ) -> str:
         # Dydx has no partial fill status
         raise NotImplementedError
 
     def configure_erroneous_http_fill_trade_response(
-            self, order: InFlightOrder, mock_api: aioresponses,
-            callback: Optional[Callable] = lambda *args, **kwargs: None
+        self, order: InFlightOrder, mock_api: aioresponses, callback: Optional[Callable] = lambda *args, **kwargs: None
     ) -> str:
         """
         :return: the URL configured
@@ -710,8 +683,7 @@
         return url
 
     def configure_full_fill_trade_response(
-            self, order: InFlightOrder, mock_api: aioresponses,
-            callback: Optional[Callable] = lambda *args, **kwargs: None
+        self, order: InFlightOrder, mock_api: aioresponses, callback: Optional[Callable] = lambda *args, **kwargs: None
     ) -> str:
         """
         :return: the URL configured
@@ -1095,28 +1067,28 @@
         }
 
     def configure_successful_set_position_mode(
-            self,
-            position_mode: PositionMode,
-            mock_api: aioresponses,
-            callback: Optional[Callable] = lambda *args, **kwargs: None,
+        self,
+        position_mode: PositionMode,
+        mock_api: aioresponses,
+        callback: Optional[Callable] = lambda *args, **kwargs: None,
     ):
         # There's only one way position mode
         pass
 
     def configure_failed_set_position_mode(
-            self,
-            position_mode: PositionMode,
-            mock_api: aioresponses,
-            callback: Optional[Callable] = lambda *args, **kwargs: None,
+        self,
+        position_mode: PositionMode,
+        mock_api: aioresponses,
+        callback: Optional[Callable] = lambda *args, **kwargs: None,
     ) -> Tuple[str, str]:
         # There's only one way position mode, this should never be called
         pass
 
     def configure_failed_set_leverage(
-            self,
-            leverage: int,
-            mock_api: aioresponses,
-            callback: Optional[Callable] = lambda *args, **kwargs: None,
+        self,
+        leverage: int,
+        mock_api: aioresponses,
+        callback: Optional[Callable] = lambda *args, **kwargs: None,
     ) -> Tuple[str, str]:
         url = web_utils.public_rest_url(CONSTANTS.PATH_MARKETS)
         regex_url = re.compile(f"^{url}")
@@ -1128,10 +1100,10 @@
         return url, "Failed to obtain markets information."
 
     def configure_successful_set_leverage(
-            self,
-            leverage: int,
-            mock_api: aioresponses,
-            callback: Optional[Callable] = lambda *args, **kwargs: None,
+        self,
+        leverage: int,
+        mock_api: aioresponses,
+        callback: Optional[Callable] = lambda *args, **kwargs: None,
     ):
         url = web_utils.public_rest_url(CONSTANTS.PATH_MARKETS)
         regex_url = re.compile(f"^{url}")
@@ -1242,54 +1214,4 @@
     def test_lost_order_removed_if_not_found_during_order_status_update(self, mock_api):
         # Disabling this test because the connector has not been updated yet to validate
         # order not found during status update (check _is_order_not_found_during_status_update_error)
-        pass
-
-    def place_buy_market_order(
-            self,
-            amount: Decimal = Decimal("100"),
-            price: Decimal = Decimal("10_000"),
-            order_type: OrderType = OrderType.MARKET,
-            position_action: PositionAction = PositionAction.OPEN,
-    ):
-        order_book = OrderBook()
-        self.exchange.order_book_tracker._order_books[self.trading_pair] = order_book
-        order_book.apply_snapshot(
-            bids=[],
-            asks=[OrderBookRow(price=5.1, amount=2000, update_id=1)],
-            update_id=1,
-        )
-
-        notional_amount = amount * price
-        self.exchange._order_notional_amounts[notional_amount] = len(self.exchange._order_notional_amounts.keys())
-        self.exchange._current_place_order_requests = 1
-        self.exchange._throttler.set_rate_limits(self.exchange.rate_limits_rules)
-        order_id = self.exchange.buy(
-            trading_pair=self.trading_pair,
-            amount=amount,
-            order_type=order_type,
-            price=price,
-            position_action=position_action,
-        )
-        return order_id
-
-    @aioresponses()
-    def test_create_buy_market_order_successfully(self, mock_api):
-        self._simulate_trading_rules_initialized()
-        request_sent_event = asyncio.Event()
-        self.exchange._set_current_timestamp(1640780000)
-
-        url = self.order_creation_url
-
-        creation_response = self.order_creation_request_successful_mock_response
-
-        mock_api.post(url,
-                      body=json.dumps(creation_response),
-                      callback=lambda *args, **kwargs: request_sent_event.set())
-
-        leverage = 2
-        self.exchange._perpetual_trading.set_leverage(self.trading_pair, leverage)
-        self.place_buy_market_order()
-        self.async_run_with_timeout(request_sent_event.wait())
-        order_request = self._all_executed_requests(mock_api, url)[0]
-        request_data = json.loads(order_request.kwargs["data"])
-        self.assertEqual(Decimal("1.5") * Decimal("5.1"), Decimal(request_data["price"]))+        pass