# you need to install to programs: curl and envsubst

# You must the following values in your command line
# export ETH_ADDRESS='<put-your-public-key-here>'
# export AVALANCHE_ADDRESS='<put-your-public-key-here>'

# -k is --insecure, this disables certificate verfication and should only be
# used for local development and testing

# Config

curl -s -X GET -k --key $GATEWAY_KEY --cert $GATEWAY_CERT https://localhost:5000/ | jq

curl -s -X GET -k --key $GATEWAY_KEY --cert $GATEWAY_CERT https://localhost:5000/connectors | jq

curl -s -X POST -k --key $GATEWAY_KEY --cert $GATEWAY_CERT -H "Content-Type: application/json" -d "$(envsubst < ./requests/config_update.json)" https://localhost:5000/config/update | jq

# Network

curl -s -X GET -k --key $GATEWAY_KEY --cert $GATEWAY_CERT https://localhost:5000/network/status | jq

curl -s -X GET -k --key $GATEWAY_KEY --cert $GATEWAY_CERT https://localhost:5000/network/config | jq

curl -s -X POST -k --key $GATEWAY_KEY --cert $GATEWAY_CERT -H "Content-Type: application/json" -d "$(envsubst < ./requests/network_poll.json)" https://localhost:5000/network/poll | jq

curl -s -X GET -k --key $GATEWAY_KEY --cert $GATEWAY_CERT "https://localhost:5000/network/tokens?chain=ethereum&network=kovan" | jq

curl -s -X POST -k --key $GATEWAY_KEY --cert $GATEWAY_CERT -H "Content-Type: application/json" -d "$(envsubst < ./requests/network_balances.json)" https://localhost:5000/network/balances | jq


# Wallet

## add private keys
curl -s -X POST -k --key $GATEWAY_KEY --cert $GATEWAY_CERT -H "Content-Type: application/json" -d "$(envsubst < ./requests/add_ethereum_key.json)" https://localhost:5000/wallet/add | jq

curl -s -X POST -k --key $GATEWAY_KEY --cert $GATEWAY_CERT -H "Content-Type: application/json" -d "$(envsubst < ./requests/add_avalanche_key.json)" https://localhost:5000/wallet/add | jq

## read publick keys
curl -s -X GET -k --key $GATEWAY_KEY --cert $GATEWAY_CERT https://localhost:5000/wallet | jq

## remove keys
curl -s -X DELETE -k --key $GATEWAY_KEY --cert $GATEWAY_CERT -H "Content-Type: application/json" -d "$(envsubst < ./requests/remove_ethereum_key.json)" https://localhost:5000/wallet/remove | jq

curl -s -X DELETE -k --key $GATEWAY_KEY --cert $GATEWAY_CERT -H "Content-Type: application/json" -d "$(envsubst < ./requests/remove_avalanche_key.json)" https://localhost:5000/wallet/remove | jq

# AMM

## price

curl -s -X POST -k --key $GATEWAY_KEY --cert $GATEWAY_CERT -H "Content-Type: application/json" -d "$(envsubst < ./requests/price_uniswap.json)" https://localhost:5000/amm/price | jq

curl -s -X POST -k --key $GATEWAY_KEY --cert $GATEWAY_CERT -H "Content-Type: application/json" -d "$(envsubst < ./requests/price_traderjoe.json)" https://localhost:5000/amm/price | jq

## trade

curl -s -X POST -k --key $GATEWAY_KEY --cert $GATEWAY_CERT -H "Content-Type: application/json" -d "$(envsubst < ./requests/eth_uniswap_trade.json)" https://localhost:5000/amm/trade | jq

<<<<<<< HEAD
## Lping

### add liquidity

curl -s -X POST -k --key $GATEWAY_KEY --cert $GATEWAY_CERT -H "Content-Type: application/json" -d "$(envsubst < ./requests/eth_uniswap_add_liquidity.json)" https://localhost:5000/amm/liquidity/add | jq

### remove liquidity

curl -s -X POST -k --key $GATEWAY_KEY --cert $GATEWAY_CERT -H "Content-Type: application/json" -d "$(envsubst < ./requests/eth_uniswap_position.json)" https://localhost:5000/amm/liquidity/remove | jq

### collect fees

curl -s -X POST -k --key $GATEWAY_KEY --cert $GATEWAY_CERT -H "Content-Type: application/json" -d "$(envsubst < ./requests/eth_uniswap_position.json)" https://localhost:5000/amm/liquidity/collect_fees | jq

### get position

curl -s -X POST -k --key $GATEWAY_KEY --cert $GATEWAY_CERT -H "Content-Type: application/json" -d "$(envsubst < ./requests/eth_uniswap_position.json)" https://localhost:5000/amm/liquidity/position | jq

### get pool price

curl -s -X POST -k --key $GATEWAY_KEY --cert $GATEWAY_CERT -H "Content-Type: application/json" -d "$(envsubst < ./requests/eth_uniswap_pool_price.json)" https://localhost:5000/amm/liquidity/price | jq
=======
curl -s -X POST -k --key $GATEWAY_KEY --cert $GATEWAY_CERT -H "Content-Type: application/json" -d "$(envsubst < ./requests/avalanche_traderjoe_trade.json)" https://localhost:5000/amm/trade | jq
>>>>>>> 1eb2577a

# EVM

## nonce
curl -s -X POST -k --key $GATEWAY_KEY --cert $GATEWAY_CERT -H "Content-Type: application/json" -d "$(envsubst < ./requests/eth_nonce.json)" https://localhost:5000/evm/nonce | jq

curl -s -X POST -k --key $GATEWAY_KEY --cert $GATEWAY_CERT -H "Content-Type: application/json" -d "$(envsubst < ./requests/avalanche_nonce.json)" https://localhost:5000/evm/nonce | jq

## allowances

curl -s -X POST -k --key $GATEWAY_KEY --cert $GATEWAY_CERT -H "Content-Type: application/json" -d "$(envsubst < ./requests/eth_allowances.json)" https://localhost:5000/evm/allowances | jq

## approve

curl -s -X POST -k --key $GATEWAY_KEY --cert $GATEWAY_CERT -H "Content-Type: application/json" -d "$(envsubst < ./requests/eth_approve.json)" https://localhost:5000/evm/approve | jq

curl -s -X POST -k --key $GATEWAY_KEY --cert $GATEWAY_CERT -H "Content-Type: application/json" -d "$(envsubst < ./requests/avalanche_approve.json)" https://localhost:5000/evm/approve | jq

# Solana

## config
curl -s -X GET -k --key $GATEWAY_KEY --cert $GATEWAY_CERT https://localhost:5000/solana | jq<|MERGE_RESOLUTION|>--- conflicted
+++ resolved
@@ -55,7 +55,8 @@
 
 curl -s -X POST -k --key $GATEWAY_KEY --cert $GATEWAY_CERT -H "Content-Type: application/json" -d "$(envsubst < ./requests/eth_uniswap_trade.json)" https://localhost:5000/amm/trade | jq
 
-<<<<<<< HEAD
+curl -s -X POST -k --key $GATEWAY_KEY --cert $GATEWAY_CERT -H "Content-Type: application/json" -d "$(envsubst < ./requests/avalanche_traderjoe_trade.json)" https://localhost:5000/amm/trade | jq
+
 ## Lping
 
 ### add liquidity
@@ -77,9 +78,7 @@
 ### get pool price
 
 curl -s -X POST -k --key $GATEWAY_KEY --cert $GATEWAY_CERT -H "Content-Type: application/json" -d "$(envsubst < ./requests/eth_uniswap_pool_price.json)" https://localhost:5000/amm/liquidity/price | jq
-=======
-curl -s -X POST -k --key $GATEWAY_KEY --cert $GATEWAY_CERT -H "Content-Type: application/json" -d "$(envsubst < ./requests/avalanche_traderjoe_trade.json)" https://localhost:5000/amm/trade | jq
->>>>>>> 1eb2577a
+
 
 # EVM
 
