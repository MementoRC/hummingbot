import os
import pathlib
import subprocess
import sys
from typing import List

import numpy as np
from Cython.Build import cythonize
from setuptools import find_packages, setup
from setuptools.command.build_ext import build_ext
from setuptools.extension import Extension

is_posix = (os.name == "posix")

if is_posix:
    os_name = subprocess.check_output("uname").decode("utf8")
    if "Darwin" in os_name:
        os.environ["CFLAGS"] = "-stdlib=libc++ -std=c++11"
    else:
        os.environ["CFLAGS"] = "-std=c++11"

if os.environ.get('WITHOUT_CYTHON_OPTIMIZATIONS'):
    if "CFLAGS" in os.environ:
        os.environ["CFLAGS"] = os.environ.get("CFLAGS") + " -O0"
    else:
        os.environ["CFLAGS"] = "-O0"

IS_PY_DEBUG = os.getenv('EXT_BUILD_PY_DEBUG', False)

coverage_macros = []
coverage_compiler_directives = dict()
coverage_include_path = []

if not IS_PY_DEBUG:
    print('Extension IS_CYTHON_COVERAGE=True!')
    # Adding cython line trace for coverage report
    coverage_macros += ("CYTHON_TRACE_NOGIL", 1), ("CYTHON_TRACE", 1)
    # Adding upper directory for supporting code coverage when running tests inside the cython package
    coverage_include_path += ['..']
    # Some extra info for cython compiler
    coverage_compiler_directives = dict(linetrace=True, profile=True, binding=True)

IS_PY_DEBUG = os.getenv('EXT_BUILD_PY_DEBUG', False)

coverage_macros = []
coverage_compiler_directives = dict()
coverage_include_path = []

if not IS_PY_DEBUG:
    print('Extension IS_CYTHON_COVERAGE=True!')
    # Adding cython line trace for coverage report
    coverage_macros += ("CYTHON_TRACE_NOGIL", 1), ("CYTHON_TRACE", 1)
    # Adding upper directory for supporting code coverage when running tests inside the cython package
    coverage_include_path += ['..']
    # Some extra info for cython compiler
    coverage_compiler_directives = dict(linetrace=True, profile=True, binding=True)


# Avoid a gcc warning below:
# cc1plus: warning: command line option ???-Wstrict-prototypes??? is valid
# for C/ObjC but not for C++
class BuildExt(build_ext):
    def build_extensions(self):
        if os.name != "nt" and '-Wstrict-prototypes' in self.compiler.compiler_so:
            self.compiler.compiler_so.remove('-Wstrict-prototypes')
        super().build_extensions()


def find_py_with_cython_inline() -> List[Extension]:
    extensions: List[Extension] = []
    # Static typing case (importing cython for @cython decorators)
    py_files = pathlib.Path().glob(pattern="hummingbot/**/*.py")
    for py_file in py_files:
        parent = str(py_file.parent).replace("/", ".")
        obj = py_file.stem

<<<<<<< HEAD
        with open(py_file, "r") as f:
=======
        with open(py_file, "r", encoding="utf8") as f:
>>>>>>> d49d0c1f
            for i, line in enumerate(f):
                if " cython " in line:
                    extensions.append(Extension(parent + "." + obj,
                                                sources=[str(py_file)],
                                                include_dirs=["hummingbot/core",
                                                              "hummingbot/core/data_type",
                                                              "hummingbot/core/cpp"],
                                                define_macros=[("NPY_NO_DEPRECATED_API",
                                                                "NPY_1_7_API_VERSION")] + coverage_macros,
                                                language="c++"))
                    print(extensions)
                    break
    return extensions


def find_py_with_pxd() -> List[Extension]:
    extensions: List[Extension] = []
    pxd_files = pathlib.Path().glob(pattern="hummingbot/**/*.pxd")
    for pxd_file in pxd_files:
        parent = str(pxd_file.parent).replace("/", ".")
        obj = pxd_file.stem
        py_file = os.path.splitext(pxd_file)[0] + ".py"
        if os.path.isfile(py_file):
            extensions.append(Extension(parent + "." + obj,
                                        sources=[py_file],
                                        include_dirs=["hummingbot/core",
                                                      "hummingbot/core/data_type",
                                                      "hummingbot/core/cpp"],
                                        define_macros=[("NPY_NO_DEPRECATED_API",
                                                        "NPY_1_7_API_VERSION")] + coverage_macros,
                                        language="c++"))
    return extensions


def main():
    cpu_count = os.cpu_count() or 8
    version = "20230330"
    packages = find_packages(include=["hummingbot", "hummingbot.*"])
    package_data = {
        "hummingbot": [
            "core/cpp/*",
            "VERSION",
            "templates/*TEMPLATE.yml"
        ],
    }

    cython_kwargs = {
        "language_level": '3',
        "gdb_debug": False,
        "force": False,
        "annotate": False,
    }

    if os.environ.get('WITHOUT_CYTHON_OPTIMIZATIONS'):
        compiler_directives = {
            "optimize.use_switch": False,
            "optimize.unpack_method_calls": False,
        }
    else:
        compiler_directives = {}

    if is_posix:
        cython_kwargs["nthreads"] = cpu_count

    if "DEV_MODE" in os.environ:
        version += ".dev1"
        package_data[""] = [
            "*.pxd", "*.pyx", "*.h"
        ]
        package_data["hummingbot"].append("core/cpp/*.cpp")

    if len(sys.argv) > 1 and sys.argv[1] == "build_ext" and is_posix:
        sys.argv.append(f"--parallel={cpu_count}")

    cythonized_py = []
    if not IS_PY_DEBUG:
        python_sources = find_py_with_pxd() + find_py_with_cython_inline()
        cythonized_py = cythonize(python_sources, compiler_directives=coverage_compiler_directives, **cython_kwargs)

    cythonized_pyx = cythonize(Extension("*",
                                         sources=["hummingbot/**/*.pyx"],
<<<<<<< HEAD
                                         language="c++",
                                         define_macros=[("NPY_NO_DEPRECATED_API", "NPY_1_7_API_VERSION")]),
=======
                                         # This is no longer needed with the prod version of Cython
                                         # define_macros=[("NPY_NO_DEPRECATED_API", "NPY_1_7_API_VERSION")],
                                         language="c++"),
>>>>>>> d49d0c1f
                               compiler_directives=compiler_directives, **cython_kwargs)

    setup(name="hummingbot",
          version=version,
          description="Hummingbot",
          url="https://github.com/hummingbot/hummingbot",
          author="CoinAlpha, Inc.",
          author_email="dev@hummingbot.io",
          license="Apache 2.0",
          packages=packages,
          package_data=package_data,
<<<<<<< HEAD
          install_requires=install_requires,
=======
>>>>>>> d49d0c1f
          zip_safe=False,
          ext_modules=[*cythonized_py, *cythonized_pyx],
          include_dirs=[
              np.get_include()
          ],
          scripts=[
              "bin/hummingbot.py",
              "bin/hummingbot_quickstart.py"
          ],
          cmdclass={'build_ext': BuildExt},
          )


if __name__ == "__main__":
    main()<|MERGE_RESOLUTION|>--- conflicted
+++ resolved
@@ -74,11 +74,7 @@
         parent = str(py_file.parent).replace("/", ".")
         obj = py_file.stem
 
-<<<<<<< HEAD
-        with open(py_file, "r") as f:
-=======
         with open(py_file, "r", encoding="utf8") as f:
->>>>>>> d49d0c1f
             for i, line in enumerate(f):
                 if " cython " in line:
                     extensions.append(Extension(parent + "." + obj,
@@ -160,14 +156,9 @@
 
     cythonized_pyx = cythonize(Extension("*",
                                          sources=["hummingbot/**/*.pyx"],
-<<<<<<< HEAD
-                                         language="c++",
-                                         define_macros=[("NPY_NO_DEPRECATED_API", "NPY_1_7_API_VERSION")]),
-=======
-                                         # This is no longer needed with the prod version of Cython
-                                         # define_macros=[("NPY_NO_DEPRECATED_API", "NPY_1_7_API_VERSION")],
+                                         # This is no longer needed with the prod version of Cython - If we could use it :/
+                                         define_macros=[("NPY_NO_DEPRECATED_API", "NPY_1_7_API_VERSION")],
                                          language="c++"),
->>>>>>> d49d0c1f
                                compiler_directives=compiler_directives, **cython_kwargs)
 
     setup(name="hummingbot",
@@ -179,10 +170,6 @@
           license="Apache 2.0",
           packages=packages,
           package_data=package_data,
-<<<<<<< HEAD
-          install_requires=install_requires,
-=======
->>>>>>> d49d0c1f
           zip_safe=False,
           ext_modules=[*cythonized_py, *cythonized_pyx],
           include_dirs=[
