--- conflicted
+++ resolved
@@ -3,21 +3,12 @@
   - conda-forge
   - defaults
 dependencies:
-<<<<<<< HEAD
-  - aiounittest=1.4.1
-  - bidict
-  - certifi=2021.5.30
-  - coverage=6.4.4
-  - intel-openmp=2021.3.0
-  - nose=1.3.7
-=======
   ### Packages needed for the build/install process
   - coverage>=5.5
   # - cython=0.29.24
   - flake8>=3.7.9
   - diff-cover>=5.1.2
   - nose>=1.3.7
->>>>>>> d49d0c1f
   - nose-exclude
   - pip>=21.1.2
   - pre-commit>=2.18.1
@@ -98,62 +89,6 @@
   ### Some care was taken to include as many conda packages as possible
   ### to reduce the number of pip-installed packages.
   - pip:
-<<<<<<< HEAD
-    - 0x-contract-addresses==3.0.0
-    - 0x-contract-wrappers==2.0.0
-    - 0x-order-utils==4.0.0
-    - aiohttp==3.7.4.post0
-    - aiokafka==0.7.1
-    - aioprocessing==2.0.0
-    - aioresponses==0.7.2
-    - appdirs==1.4.3
-    - async-timeout==3.0.1
-    - asyncssh==2.7.2
-    - base58==2.1.1
-    - cachetools==4.0.0
-    - coincurve==13.0.0
-    - commlib-py==0.10.6
-    - cryptography==2.8
-    - cython==3.0.0a10
-    - cytoolz==0.11.0
-    - diff-cover==5.1.2
-    - docker==5.0.3
-    - dydx-python==0.11.3
-    - dydx-v3-python==1.0.10
-    - eth-abi==2.1.1
-    - eth-account==0.5.5
-    - eth-bloom==1.0.4
-    - eth-keyfile==0.5.1
-    - eth-typing==2.2.1
-    - eth-utils==1.10.0
-    - ethsnarks-loopring==0.1.5
-    - flake8==3.7.9
-    - hexbytes==0.2.0
-    - importlib-metadata==0.23
-    - line_profiler>=3.5.1
-    - injective-py==0.6.0.7
-    - mypy-extensions==0.4.3
-    - pandas_ta==0.3.14b
-    - pre-commit==2.18.1
-    - psutil==5.7.2
-    - ptpython==3.0.20
-    - pyjwt==1.7.1
-    - pyperclip==1.7.0
-    - pytest==4.6.11
-    - python-telegram-bot==12.4.2
-    - requests==2.22.0
-    - rsa==4.7
-    - ruamel-yaml==0.16.10
-    - setuptools==50.3.2
-    - signalr-client-aio==0.0.1.6.2
-    - simplejson==3.17.2
-    - solders==0.1.4
-    - web3==5.23.0
-    - websockets==9.1
-    - yarl==1.4.2
-    - git+https://github.com/CoinAlpha/python-signalr-client.git
-prefix: C:\Users\marti\Anaconda3\envs\hummingbot
-=======
     #  - aiohttp==3.8.4
     #  - websocket-client==1.5.1
     #  - pydantic==1.10.4
@@ -161,5 +96,4 @@
     #  - importlib-resources=5.12.0
     - aiocron==1.8
 
-    - git+https://github.com/CoinAlpha/python-signalr-client.git
->>>>>>> d49d0c1f
+    - git+https://github.com/CoinAlpha/python-signalr-client.git