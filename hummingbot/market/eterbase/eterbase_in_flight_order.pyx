--- conflicted
+++ resolved
@@ -43,16 +43,9 @@
             amount,
             initial_state,
         )
-<<<<<<< HEAD
         self.fill_ids = fill_ids
         self.cost = cost
         self.executed_cost_quote = s_decimal_0
-=======
-        self.fill_ids=fill_ids
-        self.cost = cost
-        self.executed_cost_quote = s_decimal_0
-
->>>>>>> 810da067
 
     @classmethod
     def logger(cls) -> HummingbotLogger:
@@ -111,7 +104,7 @@
         retval.fee_asset = data["fee_asset"]
         retval.fee_paid = Decimal(data["fee_paid"])
         retval.last_state = data["last_state"]
-<<<<<<< HEAD
+
         if ("cost" in data):
             retval.cost = data["cost"]
         return retval
@@ -120,14 +113,4 @@
         return super().__repr__() + \
             f".EterbaseExtension(" \
             f"fill_ids='{self.fill_ids}', " \
-            f"cost='{self.cost}')"
-=======
-        retval.cost = data["cost"]
-        return retval
-
-    def __repr__(self) -> str:
-        return super().__repr__()+\
-               f".EterbaseExtension(" \
-               f"fill_ids='{self.fill_ids}', " \
-               f"cost='{self.cost}')"
->>>>>>> 810da067
+            f"cost='{self.cost}')"