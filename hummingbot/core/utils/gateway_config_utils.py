--- conflicted
+++ resolved
@@ -6,10 +6,6 @@
 native_tokens = {
     "ethereum": "ETH",
     "avalanche": "AVAX",
-<<<<<<< HEAD
-    "algorand": "ALGO",
-=======
->>>>>>> 3d98b398
     "cosmos": "ATOM",
     "polygon": "MATIC",
     "harmony": "ONE",
