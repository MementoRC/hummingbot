from hummingbot.data_feed.candles_feed.ascend_ex_spot_candles.ascend_ex_spot_candles import AscendExSpotCandles
from hummingbot.data_feed.candles_feed.binance_perpetual_candles import BinancePerpetualCandles
from hummingbot.data_feed.candles_feed.binance_spot_candles import BinanceSpotCandles
<<<<<<< HEAD
from hummingbot.data_feed.candles_feed.gate_io_perpetual_candles import GateioPerpetualCandles
from hummingbot.data_feed.candles_feed.gate_io_spot_candles import GateioSpotCandles
=======
>>>>>>> 3d98b398
from hummingbot.data_feed.candles_feed.kucoin_spot_candles.kucoin_spot_candles import KucoinSpotCandles


class CandlesFactory:
    """
    The CandlesFactory class creates and returns a Candle object based on the specified connector and trading pair.
    It has a class method, get_candle which takes in a connector, trading pair, interval, and max_records as parameters.
    Based on the connector provided, the method returns either a BinancePerpetualsCandles or a BinanceSpotCandles object.
    If an unsupported connector is provided, it raises an exception.
    """
    @classmethod
    def get_candle(cls, connector: str, trading_pair: str, interval: str = "1m", max_records: int = 500):
        if connector == "binance_perpetual":
            return BinancePerpetualCandles(trading_pair, interval, max_records)
        elif connector == "binance":
            return BinanceSpotCandles(trading_pair, interval, max_records)
<<<<<<< HEAD
        elif connector == "gate_io":
            return GateioSpotCandles(trading_pair, interval, max_records)
        elif connector == "gate_io_perpetual":
            return GateioPerpetualCandles(trading_pair, interval, max_records)
=======
>>>>>>> 3d98b398
        elif connector == "kucoin":
            return KucoinSpotCandles(trading_pair, interval, max_records)
        elif connector == "ascend_ex":
            return AscendExSpotCandles(trading_pair, interval, max_records)
        else:
            raise Exception(f"The connector {connector} is not available. Please select another one.")<|MERGE_RESOLUTION|>--- conflicted
+++ resolved
@@ -1,11 +1,6 @@
 from hummingbot.data_feed.candles_feed.ascend_ex_spot_candles.ascend_ex_spot_candles import AscendExSpotCandles
 from hummingbot.data_feed.candles_feed.binance_perpetual_candles import BinancePerpetualCandles
 from hummingbot.data_feed.candles_feed.binance_spot_candles import BinanceSpotCandles
-<<<<<<< HEAD
-from hummingbot.data_feed.candles_feed.gate_io_perpetual_candles import GateioPerpetualCandles
-from hummingbot.data_feed.candles_feed.gate_io_spot_candles import GateioSpotCandles
-=======
->>>>>>> 3d98b398
 from hummingbot.data_feed.candles_feed.kucoin_spot_candles.kucoin_spot_candles import KucoinSpotCandles
 
 
@@ -22,13 +17,6 @@
             return BinancePerpetualCandles(trading_pair, interval, max_records)
         elif connector == "binance":
             return BinanceSpotCandles(trading_pair, interval, max_records)
-<<<<<<< HEAD
-        elif connector == "gate_io":
-            return GateioSpotCandles(trading_pair, interval, max_records)
-        elif connector == "gate_io_perpetual":
-            return GateioPerpetualCandles(trading_pair, interval, max_records)
-=======
->>>>>>> 3d98b398
         elif connector == "kucoin":
             return KucoinSpotCandles(trading_pair, interval, max_records)
         elif connector == "ascend_ex":
